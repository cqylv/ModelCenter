# coding=utf-8
# Copyright 2022 The OpenBMB team.
#
# Licensed under the Apache License, Version 2.0 (the "License");
# you may not use this file except in compliance with the License.
# You may obtain a copy of the License at
#
#     http://www.apache.org/licenses/LICENSE-2.0
#
# Unless required by applicable law or agreed to in writing, software
# distributed under the License is distributed on an "AS IS" BASIS,
# WITHOUT WARRANTIES OR CONDITIONS OF ANY KIND, either express or implied.
# See the License for the specific language governing permissions and
# limitations under the License.
import torch
import cpm_kernels.torch as ct

from model_center.layer.layernorm import LayerNorm
from ..layer import Encoder, Embedding, Projection, Linear
from .basemodel import BaseModel
from .config import BertConfig
from transformers.modeling_outputs import BaseModelOutputWithPoolingAndCrossAttentions

class BertPooler(torch.nn.Module):
    def __init__(self, dim_model):
        super().__init__()
        self.dense = Linear(dim_model, dim_model, bias=True)
        self.activation = torch.nn.Tanh()

    def forward(self, hidden_states):
        pooled_output = self.dense(hidden_states[:, 0:1, :])
        pooled_output = self.activation(pooled_output)
        return pooled_output

        
class BertLMHead(torch.nn.Module):
    def __init__(self, dim_model, vocab_size, norm_eps):
        super().__init__()
        self.dense = Linear(dim_model, dim_model, bias=True)
        self.act_fn = torch.nn.functional.gelu
        self.layer_norm = LayerNorm(dim_model, eps=norm_eps)
        self.decoder = Linear(dim_model, vocab_size, bias=True)

    def forward(self, hidden_states):
        hidden_states = self.dense(hidden_states)
        hidden_states = self.act_fn(hidden_states)
        hidden_states = self.layer_norm(hidden_states)
        logits = self.decoder(hidden_states)
        return logits


class Bert(BaseModel):

    _CONFIG_TYPE = BertConfig

    def __init__(self, config: BertConfig):
        super().__init__()

<<<<<<< HEAD
=======
        self.encoder = Encoder(
            num_layers = config.num_layers,
            dim_model = config.dim_model, 
            dim_ff = config.dim_ff,
            num_heads = config.num_heads,
            dim_head = config.dim_head,
            dtype = config.dtype, 
            int8 = config.int8,
            norm_eps = config.norm_eps, 
            norm_init_var = config.norm_init_var,
            norm_bias = config.norm_bias,
            att_init_mean = config.att_init_mean, 
            att_init_std = config.att_init_std,
            att_bias = config.att_bias,
            att_mask_value = float(config.att_mask_value),
            pos_bias_type = config.pos_bias_type,
            ffn_init_mean = config.ffn_init_mean, 
            ffn_init_std = config.ffn_init_std,
            ffn_bias = config.ffn_bias,
            ffn_activate_fn = config.ffn_activate_fn,
            length_scale = config.length_scale,
            attn_scale = config.attn_scale,
            dropout_p = config.dropout_p,
            post_layer_norm = config.post_layer_norm,
        )

        self.embed_dropout = torch.nn.Dropout(config.dropout_p)

>>>>>>> 059e5d1b
        self.input_embedding = Embedding(
            vocab_size = config.vocab_size,
            embedding_size = config.dim_model,
            length_scale = config.length_scale,
            dtype = config.dtype,
            int8 = config.int8,
            init_mean = config.emb_init_mean,
            init_std = config.emb_init_std,
        )

        self.position_embedding = Embedding(
            vocab_size = config.position_size, 
            embedding_size = config.dim_model,
            length_scale = config.length_scale,
            dtype = config.dtype,
            int8 = config.int8,
            init_mean = config.emb_init_mean,
            init_std = config.emb_init_std,
        )

        self.token_type_embedding = Embedding(
            vocab_size = config.type_size,
            embedding_size = config.dim_model,
            length_scale = config.length_scale,
            dtype = config.dtype,
            int8 = config.int8,
            init_mean = config.emb_init_mean,
            init_std = config.emb_init_std,
        )

        self.embed_dropout = torch.nn.Dropout(config.dropout_p)

        self.encoder = Encoder(
            num_layers = config.num_layers,
            dim_model = config.dim_model, 
            dim_ff = config.dim_ff,
            num_heads = config.num_heads,
            dim_head = config.dim_head,
            dtype = config.dtype, 
            int8 = config.int8,
            norm_eps = config.norm_eps, 
            norm_init_var = config.norm_init_var,
            norm_bias = config.norm_bias,
            att_init_mean = config.att_init_mean, 
            att_init_std = config.att_init_std,
            att_bias = config.att_bias,
            att_mask_value = float(config.att_mask_value),
            pos_bias_type = config.pos_bias_type,
            ffn_init_mean = config.ffn_init_mean, 
            ffn_init_std = config.ffn_init_std,
            ffn_bias = config.ffn_bias,
            ffn_activate_fn = config.ffn_activate_fn,
            length_scale = config.length_scale,
            attn_scale = config.attn_scale,
            dropout_p = None,#config.dropout_p,
            post_layer_norm = config.post_layer_norm,
        )

        self.tied = config.tied
        self.cls_head = config.cls_head
        if self.cls_head:
            self.cls_projection = Projection(
                dim_out = self.cls_head,
                dim_in = config.dim_model,
                length_scale = config.length_scale,
                dtype = config.dtype,
                int8 = config.int8,
                init_mean = config.proj_init_mean,
                init_std = config.proj_init_std,
                bias = config.proj_bias,
            )
        if not self.tied:
            self.lm_head = BertLMHead(
                dim_model = config.dim_model,
                vocab_size = config.vocab_size,
                norm_eps = config.norm_eps,
            )

        self.pooler = BertPooler(config.dim_model)

    def forward(self,
                input_ids=None,
                length=None,
                attention_mask=None,
                token_type_ids=None,
                position_ids=None,
                head_mask=None, #unused
                inputs_embeds=None,
                encoder_hidden_states=None, #unused
                encoder_attention_mask=None, #unused
                output_attentions=None, #unused
                output_hidden_states=None, #unused
                return_dict=True,
                return_logits = False,
    ):
        """ This model inherits from BaseModel. This model is also a PyTorch torch.nn.Module subclass.
            You can use it as a regular PyTorch Module.
            You can also select the data and data type that you want the model to return through changing the value of `return_dict` and `return_logits`.

        Args:
            input_ids (:obj:`torch.Tensor` of shape ``(batch, seq_length)``): Indices of input sequence tokens. It will be embedded by model's internal embedding lookup matrix.
            length (:obj:`torch.Tensor` of shape ``(batch)``): Length of input sequence before padding.  
            attention_mask (:obj:`torch.Tensor` of shape ``(batch, seq_length)``): Used to avoid performing attention on padding token indices.
            token_type_ids(:obj:`torch.Tensor` of shape ``(batch, seq_length)``): Unused. 
            position_ids(:obj:`torch.Tensor` of shape ``(batch, seq_length)``): Unused.
            head_mask (:obj:`torch.Tensor` of shape ``(num_layers, num_heads)``): Unused.
            inputs_embeds (:obj:`torch.Tensor` of shape ``(batch, seq_length, dim_model)``): Embedding of the input. You can choose to directly pass the inputs embedding to control the way of embedding. 
            encoder_hidden_states(:obj:`torch.Tensor` of shape(batch, seq_length, dim_model)): Unused.
            encoder_attention_mask (:obj:`torch.Tensor` of shape ``(batch, seq_length)``): Unused. 
            output_attentions (:obj:`torch.Tensor` of shape ``(batch, num_heads, seq_length, seq_length)``): Unused.
            output_hidden_states (:obj:`torch.Tensor` of shape ``(batch, seq_length, dim_model)``): Unused.
            return_dict (:obj:`bool`): Whether to return a BaseModelOutputWithPoolingAndCrossAttentions instead of just a tuple.
            return_logits (:obj:`bool`): Whether to return the prediction score for each token in vocabulary (before softmax).

        Return:
            BaseModelOutputWithPoolingAndCrossAttentions or tuple or torch.Tensor of shape (batch, seq_length, vocab_output_size) or (batch, seqlen, cls_head): The Bert output. Depended on the value of `return_dict` and `return_logits` 

        """
        assert input_ids is not None or inputs_embeds is not None

        if input_ids is not None:
            batch = input_ids.size(0)
            seq_length = input_ids.size(1)
            device = input_ids.device
        else:
            batch = inputs_embeds.size(0)
            seq_length = inputs_embeds.size(1)
            device = inputs_embeds.device

        with torch.no_grad():

            if attention_mask is not None:
                attention_mask = attention_mask.to(torch.bool)
            else:
                attention_mask = torch.arange(seq_length, device=device)[None, :].repeat(batch, 1) < length[:, None]
            attention_mask = attention_mask.view(batch, seq_length, 1) & attention_mask.view(batch, 1, seq_length)

            if position_ids is None:
                position_ids = torch.arange(seq_length, dtype=torch.int32, device=device)[None, :].repeat(batch, 1)

            if token_type_ids is None:
                token_type_ids = torch.zeros(seq_length, dtype=torch.int32, device=device)[None, :].repeat(batch, 1)

        if inputs_embeds is None:
            hidden_states = self.input_embedding(input_ids.to(torch.int32))
        else:
            hidden_states = inputs_embeds
        position_embeds = self.position_embedding(position_ids.to(torch.int32))
        token_type_embeds = self.token_type_embedding(token_type_ids.to(torch.int32))
        hidden_states = hidden_states + token_type_embeds + position_embeds

        hidden_states = self.embed_dropout(hidden_states)

        hidden_states = self.encoder(hidden_states, attention_mask)

        if self.cls_head:
            logits = self.cls_projection(hidden_states)
        elif self.tied:
            logits = self.input_embedding.projection(hidden_states)
        elif not self.tied:
<<<<<<< HEAD
            logits = self.lm_head(hidden_states)
            #logits[:, :, -1] = -float("inf") # TODO not an elegant implementation, bert vocab is odd number, expand to even and ignore last
=======
            logits = self.output_projection(hidden_states)
>>>>>>> 059e5d1b

        if return_logits:
            return logits

        pooled_output = self.pooler(hidden_states)

        if not return_dict:
            return (hidden_states, pooled_output, None, None, None, None)
        else:
            return BaseModelOutputWithPoolingAndCrossAttentions(
                last_hidden_state=hidden_states,
                pooler_output=pooled_output,
                past_key_values=None,
                hidden_states=None,
                attentions=None,
                cross_attentions=None,
            )<|MERGE_RESOLUTION|>--- conflicted
+++ resolved
@@ -28,7 +28,7 @@
         self.activation = torch.nn.Tanh()
 
     def forward(self, hidden_states):
-        pooled_output = self.dense(hidden_states[:, 0:1, :])
+        pooled_output = self.dense(hidden_states[:, 0, :])
         pooled_output = self.activation(pooled_output)
         return pooled_output
 
@@ -56,8 +56,38 @@
     def __init__(self, config: BertConfig):
         super().__init__()
 
-<<<<<<< HEAD
-=======
+        self.input_embedding = Embedding(
+            vocab_size = config.vocab_size,
+            embedding_size = config.dim_model,
+            length_scale = config.length_scale,
+            dtype = config.dtype,
+            int8 = config.int8,
+            init_mean = config.emb_init_mean,
+            init_std = config.emb_init_std,
+        )
+
+        self.position_embedding = Embedding(
+            vocab_size = config.position_size, 
+            embedding_size = config.dim_model,
+            length_scale = config.length_scale,
+            dtype = config.dtype,
+            int8 = config.int8,
+            init_mean = config.emb_init_mean,
+            init_std = config.emb_init_std,
+        )
+
+        self.token_type_embedding = Embedding(
+            vocab_size = config.type_size,
+            embedding_size = config.dim_model,
+            length_scale = config.length_scale,
+            dtype = config.dtype,
+            int8 = config.int8,
+            init_mean = config.emb_init_mean,
+            init_std = config.emb_init_std,
+        )
+
+        self.embed_dropout = torch.nn.Dropout(config.dropout_p)
+
         self.encoder = Encoder(
             num_layers = config.num_layers,
             dim_model = config.dim_model, 
@@ -81,67 +111,6 @@
             length_scale = config.length_scale,
             attn_scale = config.attn_scale,
             dropout_p = config.dropout_p,
-            post_layer_norm = config.post_layer_norm,
-        )
-
-        self.embed_dropout = torch.nn.Dropout(config.dropout_p)
-
->>>>>>> 059e5d1b
-        self.input_embedding = Embedding(
-            vocab_size = config.vocab_size,
-            embedding_size = config.dim_model,
-            length_scale = config.length_scale,
-            dtype = config.dtype,
-            int8 = config.int8,
-            init_mean = config.emb_init_mean,
-            init_std = config.emb_init_std,
-        )
-
-        self.position_embedding = Embedding(
-            vocab_size = config.position_size, 
-            embedding_size = config.dim_model,
-            length_scale = config.length_scale,
-            dtype = config.dtype,
-            int8 = config.int8,
-            init_mean = config.emb_init_mean,
-            init_std = config.emb_init_std,
-        )
-
-        self.token_type_embedding = Embedding(
-            vocab_size = config.type_size,
-            embedding_size = config.dim_model,
-            length_scale = config.length_scale,
-            dtype = config.dtype,
-            int8 = config.int8,
-            init_mean = config.emb_init_mean,
-            init_std = config.emb_init_std,
-        )
-
-        self.embed_dropout = torch.nn.Dropout(config.dropout_p)
-
-        self.encoder = Encoder(
-            num_layers = config.num_layers,
-            dim_model = config.dim_model, 
-            dim_ff = config.dim_ff,
-            num_heads = config.num_heads,
-            dim_head = config.dim_head,
-            dtype = config.dtype, 
-            int8 = config.int8,
-            norm_eps = config.norm_eps, 
-            norm_init_var = config.norm_init_var,
-            norm_bias = config.norm_bias,
-            att_init_mean = config.att_init_mean, 
-            att_init_std = config.att_init_std,
-            att_bias = config.att_bias,
-            att_mask_value = float(config.att_mask_value),
-            pos_bias_type = config.pos_bias_type,
-            ffn_init_mean = config.ffn_init_mean, 
-            ffn_init_std = config.ffn_init_std,
-            ffn_bias = config.ffn_bias,
-            ffn_activate_fn = config.ffn_activate_fn,
-            length_scale = config.length_scale,
-            attn_scale = config.attn_scale,
-            dropout_p = None,#config.dropout_p,
             post_layer_norm = config.post_layer_norm,
         )
 
@@ -247,12 +216,7 @@
         elif self.tied:
             logits = self.input_embedding.projection(hidden_states)
         elif not self.tied:
-<<<<<<< HEAD
             logits = self.lm_head(hidden_states)
-            #logits[:, :, -1] = -float("inf") # TODO not an elegant implementation, bert vocab is odd number, expand to even and ignore last
-=======
-            logits = self.output_projection(hidden_states)
->>>>>>> 059e5d1b
 
         if return_logits:
             return logits
