--- conflicted
+++ resolved
@@ -155,13 +155,9 @@
                 attention_mask = attention_mask.to(torch.bool)
             else:
                 attention_mask = torch.arange(seq_length, device=device)[None, :].repeat(batch, 1) < length[:, None]
-<<<<<<< HEAD
+
             directional_mask_2d = torch.arange(seq_length, device=device) <= torch.arange(seq_length, device=device).view(-1, 1)
-            attention_mask = attention_mask.view(batch, seq_length, 1) & attention_mask.view(batch, 1, seq_length) & directional_mask_2d.view(1, seq_length, seq_length)
-=======
-            directional_mask_2d = torch.arange(seq_length, device=device).view(-1, 1) <= torch.arange(seq_length, device=device)
             attention_mask = attention_mask.view(batch, seq_length, 1) & directional_mask_2d.view(1, seq_length, seq_length)
->>>>>>> 2e505d35
 
             if position_ids is None:
                 position_ids = torch.arange(seq_length, dtype=torch.int32, device=device)[None, :].repeat(batch, 1)
