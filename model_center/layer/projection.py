--- conflicted
+++ resolved
@@ -49,17 +49,11 @@
             The projection is achieved through a linear layer 
 
         Args:
-<<<<<<< HEAD
-            hidden : (batch_size, seq_len, dim_in)           int32
-        Returns:
-            logits : (batch, seq_len, dim_out)        fp16
-=======
-            x (:obj:`torch.Tensor` of shape ``(batch_size, dim_in, seq_len)``): The tensor you want to perform the projection operation on.
+            x (:obj:`torch.Tensor` of shape ``(batch_size, seq_len, dim_in)``): The tensor you want to perform the projection operation on.
 
         Return:
             logits (:obj:`torch.Tensor` of shape ``(batch_size, seq_len, dim_out)``): The output of the projection layer.
 
->>>>>>> af49d4a3
         """
         logits = self.w(x)
         return logits